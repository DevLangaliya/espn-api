--- conflicted
+++ resolved
@@ -18,12 +18,9 @@
         self.posRank = json_parsing(data, 'positionalRanking')
         self.stats = {}
         self.schedule = {}
-<<<<<<< HEAD
+        self.news = {}
         expected_return_date = json_parsing(data, 'expectedReturnDate')
         self.expected_return_date = datetime(*expected_return_date).date() if expected_return_date else None
-=======
-        self.news = {}
->>>>>>> 805ba67a
 
         if pro_team_schedule:
             pro_team_id = json_parsing(data, 'proTeamId')
